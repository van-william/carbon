import type { Database, Json } from "@carbon/database";
import type { SupabaseClient } from "@supabase/supabase-js";
import type { z } from "zod";
import type { GenericQueryFilters } from "~/utils/query";
import { setGenericQueryFilters } from "~/utils/query";
import { sanitize } from "~/utils/supabase";
import type {
  customerContactValidator,
  customerPaymentValidator,
  customerShippingValidator,
  customerStatusValidator,
  customerTypeValidator,
  customerValidator,
  quotationAssemblyValidator,
  quotationLineValidator,
  quotationMaterialValidator,
  quotationOperationValidator,
  quotationValidator,
} from "./sales.models";
import { getLocalTimeZone, today } from "@internationalized/date";

export async function deleteCustomerContact(
  client: SupabaseClient<Database>,
  customerId: string,
  customerContactId: string
) {
  return client
    .from("customerContact")
    .delete()
    .eq("customerId", customerId)
    .eq("id", customerContactId);
}

export async function deleteCustomerLocation(
  client: SupabaseClient<Database>,
  customerId: string,
  customerLocationId: string
) {
  return client
    .from("customerLocation")
    .delete()
    .eq("customerId", customerId)
    .eq("id", customerLocationId);
}

export async function deleteCustomerStatus(
  client: SupabaseClient<Database>,
  customerStatusId: string
) {
  return client.from("customerStatus").delete().eq("id", customerStatusId);
}

export async function deleteCustomerType(
  client: SupabaseClient<Database>,
  customerTypeId: string
) {
  return client.from("customerType").delete().eq("id", customerTypeId);
}

export async function deleteQuote(
  client: SupabaseClient<Database>,
  quoteId: string
) {
  return client.from("quote").delete().eq("id", quoteId);
}

export async function deleteQuoteAssembly(
  client: SupabaseClient<Database>,
  quoteAssemblyId: string
) {
  return client.from("quoteAssembly").delete().eq("id", quoteAssemblyId);
}

export async function deleteQuoteLine(
  client: SupabaseClient<Database>,
  quoteLineId: string
) {
  return client.from("quoteLine").delete().eq("id", quoteLineId);
}

export async function deleteQuoteLineQuantity(
  client: SupabaseClient<Database>,
  id: string
) {
  return client.from("quoteLineQuantity").delete().eq("id", id);
}

export async function deleteQuoteMaterial(
  client: SupabaseClient<Database>,
  quoteMaterialId: string
) {
  return client.from("quoteMaterial").delete().eq("id", quoteMaterialId);
}

export async function deleteQuoteOperation(
  client: SupabaseClient<Database>,
  quoteOperationId: string
) {
  return client.from("quoteOperation").delete().eq("id", quoteOperationId);
}

export async function getCustomer(
  client: SupabaseClient<Database>,
  customerId: string
) {
  return client.from("customer").select("*").eq("id", customerId).single();
}

export async function getCustomerContact(
  client: SupabaseClient<Database>,
  customerContactId: string
) {
  return client
    .from("customerContact")
    .select(
      "*, contact(id, firstName, lastName, email, mobilePhone, homePhone, workPhone, fax, title, addressLine1, addressLine2, city, state, postalCode, country(id, name), birthday, notes)"
    )
    .eq("id", customerContactId)
    .single();
}

export async function getCustomerContacts(
  client: SupabaseClient<Database>,
  customerId: string
) {
  return client
    .from("customerContact")
    .select(
      "*, contact(id, firstName, lastName, email, mobilePhone, homePhone, workPhone, fax, title, addressLine1, addressLine2, city, state, postalCode, country(id, name), birthday, notes), user(id, active)"
    )
    .eq("customerId", customerId);
}

export async function getCustomerLocation(
  client: SupabaseClient<Database>,
  customerContactId: string
) {
  return client
    .from("customerLocation")
    .select(
      "*, address(id, addressLine1, addressLine2, city, state, country(id, name), postalCode)"
    )
    .eq("id", customerContactId)
    .single();
}

export async function getCustomerLocations(
  client: SupabaseClient<Database>,
  customerId: string
) {
  return client
    .from("customerLocation")
    .select(
      "*, address(id, addressLine1, addressLine2, city, state, country(id, name), postalCode)"
    )
    .eq("customerId", customerId);
}

export async function getCustomerPayment(
  client: SupabaseClient<Database>,
  customerId: string
) {
  return client
    .from("customerPayment")
    .select("*")
    .eq("customerId", customerId)
    .single();
}

export async function getCustomerShipping(
  client: SupabaseClient<Database>,
  customerId: string
) {
  return client
    .from("customerShipping")
    .select("*")
    .eq("customerId", customerId)
    .single();
}

export async function getCustomers(
  client: SupabaseClient<Database>,
  args: GenericQueryFilters & {
    name: string | null;
    type: string | null;
    status: string | null;
  }
) {
  let query = client.from("customers").select("*", {
    count: "exact",
  });

  if (args.name) {
    query = query.ilike("name", `%${args.name}%`);
  }

  if (args.type) {
    query = query.eq("customerTypeId", args.type);
  }

  if (args.status) {
    query = query.eq("customerStatusId", args.status);
  }

  query = setGenericQueryFilters(query, args, [
    { column: "name", ascending: true },
  ]);
  return query;
}

export async function getCustomersList(client: SupabaseClient<Database>) {
  return client.from("customer").select("id, name").order("name");
}

export async function getCustomerStatus(
  client: SupabaseClient<Database>,
  customerStatusId: string
) {
  return client
    .from("customerStatus")
    .select("*")
    .eq("id", customerStatusId)
    .single();
}

export async function getCustomerStatuses(
  client: SupabaseClient<Database>,
  args?: GenericQueryFilters & { name: string | null }
) {
  let query = client
    .from("customerStatus")
    .select("id, name", { count: "exact" });

  if (args?.name) {
    query = query.ilike("name", `%${args.name}%`);
  }

  if (args) {
    query = setGenericQueryFilters(query, args, [
      { column: "name", ascending: true },
    ]);
  }

  return query;
}

export async function getCustomerStatusesList(
  client: SupabaseClient<Database>
) {
  return client.from("customerStatus").select("id, name").order("name");
}

export async function getCustomerType(
  client: SupabaseClient<Database>,
  customerTypeId: string
) {
  return client
    .from("customerType")
    .select("*")
    .eq("id", customerTypeId)
    .single();
}

export async function getCustomerTypes(
  client: SupabaseClient<Database>,
  args?: GenericQueryFilters & { name: string | null }
) {
  let query = client.from("customerType").select("*", { count: "exact" });

  if (args?.name) {
    query = query.ilike("name", `%${args.name}%`);
  }

  if (args) {
    query = setGenericQueryFilters(query, args, [
      { column: "name", ascending: true },
    ]);
  }

  return query;
}

export async function getCustomerTypesList(client: SupabaseClient<Database>) {
  return client.from("customerType").select("id, name").order("name");
}

export async function getQuote(
  client: SupabaseClient<Database>,
  quoteId: string
) {
  return client.from("quotes").select("*").eq("id", quoteId).single();
}

export async function getQuotes(
  client: SupabaseClient<Database>,
  args: GenericQueryFilters & {
    search: string | null;
    status: string | null;
    customerId: string | null;
    partId: string | null;
  }
) {
  let query = client.from("quotes").select("*", { count: "exact" });

  if (args.search) {
    query = query.or(
      `id.ilike.%${args.search}%,quoteId.ilike.%${args.search}%,name.ilike.%${args.search}%`
    );
  }

  if (args.status) {
    query = query.eq("status", args.status);
  }

  if (args.customerId) {
    query = query.eq("customerId", args.customerId);
  }

  if (args.partId) {
    query = query.contains("partIds", [args.partId]);
  }

  query = setGenericQueryFilters(query, args, [
    { column: "favorite", ascending: false },
    { column: "id", ascending: false },
  ]);
  return query;
}

export async function getQuoteAssembly(
  client: SupabaseClient<Database>,
  quoteAssemblyId: string
) {
  return client
    .from("quoteAssembly")
    .select("*")
    .eq("id", quoteAssemblyId)
    .single();
}

export async function getQuoteAssembliesByLine(
  client: SupabaseClient<Database>,
  quoteLineId: string
) {
  return client
    .from("quoteAssembly")
    .select("*")
    .eq("quoteLineId", quoteLineId);
}

export async function getQuoteAssemblies(
  client: SupabaseClient<Database>,
  quoteId: string
) {
  return client.from("quoteAssembly").select("*").eq("quoteId", quoteId);
}

export async function getQuoteExternalDocuments(
  client: SupabaseClient<Database>,
  quoteId: string
) {
  return client.storage.from("quote-external").list(quoteId);
}

export async function getQuoteInternalDocuments(
  client: SupabaseClient<Database>,
  quoteId: string
) {
  return client.storage.from("quote-internal").list(quoteId);
}

export async function getQuoteLine(
  client: SupabaseClient<Database>,
  quoteLineId: string
) {
  return client.from("quoteLine").select("*").eq("id", quoteLineId).single();
}

export async function getQuoteLines(
  client: SupabaseClient<Database>,
  quoteId: string
) {
  return client.from("quoteLine").select("*").eq("quoteId", quoteId);
}

export async function getQuoteLineQuantities(
  client: SupabaseClient<Database>,
  quoteLineId: string
) {
  return client
    .from("quoteLineQuantity")
    .select("*")
    .eq("quoteLineId", quoteLineId)
    .order("createdAt");
}

export async function getQuoteMaterials(
  client: SupabaseClient<Database>,
  quoteId: string
) {
  return client.from("quoteMaterial").select("*").eq("quoteId", quoteId);
}

export async function getQuoteMaterialsByLine(
  client: SupabaseClient<Database>,
  quoteLineId: string
) {
  return client
    .from("quoteMaterial")
    .select("*")
    .eq("quoteLineId", quoteLineId);
}

export async function getQuoteMaterialsByOperation(
  client: SupabaseClient<Database>,
  quoteOperationId: string
) {
  return client
    .from("quoteMaterial")
    .select("*")
    .eq("quoteOperationId", quoteOperationId);
}

export async function getQuoteOperation(
  client: SupabaseClient<Database>,
  quoteOperationId: string
) {
  return client
    .from("quoteOperation")
    .select("*")
    .eq("id", quoteOperationId)
    .single();
}

export async function getQuoteOperationsByLine(
  client: SupabaseClient<Database>,
  quoteLineId: string
) {
  return client
    .from("quoteOperation")
    .select("*")
    .eq("quoteLineId", quoteLineId);
}

export async function getQuoteOperations(
  client: SupabaseClient<Database>,
  quoteId: string
) {
  return client.from("quoteOperation").select("*").eq("quoteId", quoteId);
}

export async function insertCustomerContact(
  client: SupabaseClient<Database>,
  customerContact: {
    customerId: string;
    contact: z.infer<typeof customerContactValidator>;
    customFields?: Json;
  }
) {
  const insertContact = await client
    .from("contact")
    .insert([customerContact.contact])
    .select("id")
    .single();
  if (insertContact.error) {
    return insertContact;
  }

  const contactId = insertContact.data?.id;
  if (!contactId) {
    return { data: null, error: new Error("Contact ID not found") };
  }

  return client
    .from("customerContact")
    .insert([
      {
        customerId: customerContact.customerId,
        contactId,
        customFields: customerContact.customFields,
      },
    ])
    .select("id")
    .single();
}

export async function insertCustomerLocation(
  client: SupabaseClient<Database>,
  customerLocation: {
    customerId: string;
    address: {
      addressLine1?: string;
      addressLine2?: string;
      city?: string;
      state?: string;
      // countryId: string;
      postalCode?: string;
    };
    customFields?: Json;
  }
) {
  const insertAddress = await client
    .from("address")
    .insert([customerLocation.address])
    .select("id")
    .single();
  if (insertAddress.error) {
    return insertAddress;
  }

  const addressId = insertAddress.data?.id;
  if (!addressId) {
    return { data: null, error: new Error("Address ID not found") };
  }

  return client
    .from("customerLocation")
    .insert([
      {
        customerId: customerLocation.customerId,
        addressId,
        customFields: customerLocation.customFields,
      },
    ])
    .select("id")
    .single();
}

export async function insertQuoteLineQuantity(
  client: SupabaseClient<Database>,
  quoteLineQuantity: {
    quoteId: string;
    quoteLineId: string;
    quantity?: number;
    materialCost?: number;
    createdBy: string;
  }
) {
  const quoteLine = await getQuoteLine(client, quoteLineQuantity.quoteLineId);
  if (quoteLine.error) {
    return quoteLine;
  }

  let materialCost = 0;
  if (quoteLine.data?.replenishmentSystem === "Buy") {
    const partId = quoteLine.data?.partId;
    const [partCost] = await Promise.all([
      client.from("partCost").select("unitCost").eq("partId", partId).single(),
    ]);

    if (partCost.error) {
      return partCost;
    }

    materialCost = partCost.data?.unitCost;
  }

  return client.from("quoteLineQuantity").insert([
    {
      ...quoteLineQuantity,
      materialCost,
    },
  ]);
}

<<<<<<< HEAD
export async function upsertCustomer(
=======
export async function releaseQuote(
  client: SupabaseClient<Database>,
  quoteId: string,
  usedId: string
) {
  return client
    .from("quote")
    .update({
      status: "Open",
      updatedAt: today(getLocalTimeZone()).toString(),
      updatedBy: usedId,
    })
    .eq("id", quoteId);
}

export async function updateCustomer(
>>>>>>> 9676df16
  client: SupabaseClient<Database>,
  customer:
    | (Omit<z.infer<typeof customerValidator>, "id"> & {
        createdBy: string;
        customFields?: Json;
      })
    | (Omit<z.infer<typeof customerValidator>, "id"> & {
        id: string;
        updatedBy: string;
        customFields?: Json;
      })
) {
  if ("createdBy" in customer) {
    return client.from("customer").insert([customer]).select("*").single();
  }
  return client
    .from("customer")
    .update(sanitize(customer))
    .eq("id", customer.id)
    .select("id")
    .single();
}

export async function updateCustomerContact(
  client: SupabaseClient<Database>,
  customerContact: {
    contactId: string;
    contact: z.infer<typeof customerContactValidator>;
    customFields?: Json;
  }
) {
  if (customerContact.customFields) {
    const customFieldUpdate = await client
      .from("customerContact")
      .update({ customFields: customerContact.customFields })
      .eq("contactId", customerContact.contactId);

    if (customFieldUpdate.error) {
      return customFieldUpdate;
    }
  }
  return client
    .from("contact")
    .update(sanitize(customerContact.contact))
    .eq("id", customerContact.contactId)
    .select("id")
    .single();
}

export async function updateCustomerLocation(
  client: SupabaseClient<Database>,
  customerLocation: {
    addressId: string;
    address: {
      addressLine1?: string;
      addressLine2?: string;
      city?: string;
      state?: string;
      // countryId: string;
      postalCode?: string;
    };
    customFields?: Json;
  }
) {
  if (customerLocation.customFields) {
    const customFieldUpdate = await client
      .from("customerLocation")
      .update({ customFields: customerLocation.customFields })
      .eq("addressId", customerLocation.addressId);

    if (customFieldUpdate.error) {
      return customFieldUpdate;
    }
  }
  return client
    .from("address")
    .update(sanitize(customerLocation.address))
    .eq("id", customerLocation.addressId)
    .select("id")
    .single();
}
export async function updateCustomerPayment(
  client: SupabaseClient<Database>,
  customerPayment: z.infer<typeof customerPaymentValidator> & {
    updatedBy: string;
  }
) {
  return client
    .from("customerPayment")
    .update(sanitize(customerPayment))
    .eq("customerId", customerPayment.customerId);
}

export async function updateCustomerShipping(
  client: SupabaseClient<Database>,
  customerShipping: z.infer<typeof customerShippingValidator> & {
    updatedBy: string;
  }
) {
  return client
    .from("customerShipping")
    .update(sanitize(customerShipping))
    .eq("customerId", customerShipping.customerId);
}

export async function upsertCustomerStatus(
  client: SupabaseClient<Database>,
  customerStatus:
    | (Omit<z.infer<typeof customerStatusValidator>, "id"> & {
        createdBy: string;
        customFields?: Json;
      })
    | (Omit<z.infer<typeof customerStatusValidator>, "id"> & {
        id: string;
        updatedBy: string;
        customFields?: Json;
      })
) {
  if ("createdBy" in customerStatus) {
    return client.from("customerStatus").insert([customerStatus]);
  } else {
    return client
      .from("customerStatus")
      .update(sanitize(customerStatus))
      .eq("id", customerStatus.id);
  }
}

export async function upsertCustomerType(
  client: SupabaseClient<Database>,
  customerType:
    | (Omit<z.infer<typeof customerTypeValidator>, "id"> & {
        createdBy: string;
        customFields?: Json;
      })
    | (Omit<z.infer<typeof customerTypeValidator>, "id"> & {
        id: string;
        updatedBy: string;
        customFields?: Json;
      })
) {
  if ("createdBy" in customerType) {
    return client.from("customerType").insert([customerType]);
  } else {
    return client
      .from("customerType")
      .update(sanitize(customerType))
      .eq("id", customerType.id);
  }
}

export async function updateQuoteFavorite(
  client: SupabaseClient<Database>,
  args: {
    id: string;
    favorite: boolean;
    userId: string;
  }
) {
  const { id, favorite, userId } = args;
  if (!favorite) {
    return client
      .from("quoteFavorite")
      .delete()
      .eq("quoteId", id)
      .eq("userId", userId);
  } else {
    return client.from("quoteFavorite").insert({ quoteId: id, userId: userId });
  }
}

export async function upsertQuote(
  client: SupabaseClient<Database>,
  quote:
    | (Omit<z.infer<typeof quotationValidator>, "id" | "quoteId"> & {
        quoteId: string;
        createdBy: string;
        customFields?: Json;
      })
    | (Omit<z.infer<typeof quotationValidator>, "id" | "quoteId"> & {
        id: string;
        quoteId: string;
        updatedBy: string;
        customFields?: Json;
      })
) {
  if ("createdBy" in quote) {
    return client.from("quote").insert([quote]).select("id, quoteId");
  } else {
    return client.from("quote").update(sanitize(quote)).eq("id", quote.id);
  }
}

export async function upsertQuoteAssembly(
  client: SupabaseClient<Database>,
  quotationAssembly:
    | (Omit<z.infer<typeof quotationAssemblyValidator>, "id"> & {
        quoteId: string;
        quoteLineId: string;
        createdBy: string;
        customFields?: Json;
      })
    | (Omit<z.infer<typeof quotationAssemblyValidator>, "id"> & {
        id: string;
        quoteId: string;
        quoteLineId: string;
        updatedBy: string;
        customFields?: Json;
      })
) {
  if ("id" in quotationAssembly) {
    return client
      .from("quoteAssembly")
      .update(sanitize(quotationAssembly))
      .eq("id", quotationAssembly.id)
      .select("id")
      .single();
  }
  return client
    .from("quoteAssembly")
    .insert([quotationAssembly])
    .select("id")
    .single();
}

export async function upsertQuoteLine(
  client: SupabaseClient<Database>,
  quotationLine:
    | (Omit<z.infer<typeof quotationLineValidator>, "id"> & {
        createdBy: string;
        customFields?: Json;
      })
    | (Omit<z.infer<typeof quotationLineValidator>, "id"> & {
        id: string;
        updatedBy: string;
        customFields?: Json;
      })
) {
  if ("id" in quotationLine) {
    return client
      .from("quoteLine")
      .update(sanitize(quotationLine))
      .eq("id", quotationLine.id)
      .select("id")
      .single();
  }
  return client.from("quoteLine").insert([quotationLine]).select("*").single();
}

export async function upsertQuoteMaterial(
  client: SupabaseClient<Database>,
  quotationMaterial:
    | (Omit<z.infer<typeof quotationMaterialValidator>, "id"> & {
        quoteId: string;
        quoteLineId: string;
        quoteOperationId: string;
        createdBy: string;
        customFields?: Json;
      })
    | (Omit<z.infer<typeof quotationMaterialValidator>, "id"> & {
        id: string;
        quoteId: string;
        quoteLineId: string;
        quoteOperationId: string;
        updatedBy: string;
        customFields?: Json;
      })
) {
  if ("id" in quotationMaterial) {
    return client
      .from("quoteMaterial")
      .update(sanitize(quotationMaterial))
      .eq("id", quotationMaterial.id)
      .select("id")
      .single();
  }
  return client
    .from("quoteMaterial")
    .insert([quotationMaterial])
    .select("id")
    .single();
}

export async function upsertQuoteOperation(
  client: SupabaseClient<Database>,
  quotationOperation:
    | (Omit<z.infer<typeof quotationOperationValidator>, "id"> & {
        quoteId: string;
        quoteLineId: string;
        createdBy: string;
        customFields?: Json;
      })
    | (Omit<z.infer<typeof quotationOperationValidator>, "id"> & {
        id: string;
        quoteId: string;
        quoteLineId: string;
        updatedBy: string;
        customFields?: Json;
      })
) {
  if ("id" in quotationOperation) {
    return client
      .from("quoteOperation")
      .update(sanitize(quotationOperation))
      .eq("id", quotationOperation.id)
      .select("id")
      .single();
  }
  return client
    .from("quoteOperation")
    .insert([quotationOperation])
    .select("id")
    .single();
}<|MERGE_RESOLUTION|>--- conflicted
+++ resolved
@@ -1,4 +1,5 @@
 import type { Database, Json } from "@carbon/database";
+import { getLocalTimeZone, today } from "@internationalized/date";
 import type { SupabaseClient } from "@supabase/supabase-js";
 import type { z } from "zod";
 import type { GenericQueryFilters } from "~/utils/query";
@@ -17,7 +18,6 @@
   quotationOperationValidator,
   quotationValidator,
 } from "./sales.models";
-import { getLocalTimeZone, today } from "@internationalized/date";
 
 export async function deleteCustomerContact(
   client: SupabaseClient<Database>,
@@ -563,9 +563,6 @@
   ]);
 }
 
-<<<<<<< HEAD
-export async function upsertCustomer(
-=======
 export async function releaseQuote(
   client: SupabaseClient<Database>,
   quoteId: string,
@@ -581,8 +578,7 @@
     .eq("id", quoteId);
 }
 
-export async function updateCustomer(
->>>>>>> 9676df16
+export async function upsertCustomer(
   client: SupabaseClient<Database>,
   customer:
     | (Omit<z.infer<typeof customerValidator>, "id"> & {
