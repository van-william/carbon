<p align="center"><a href="https://carbon.us.org" target="_blank"><img src="https://raw.githubusercontent.com/barbinbrad/carbon/main/www/public/logo-full.png" width="500" alt="Carbon Logo"></a></p>

https://github.com/barbinbrad/carbon/assets/64510427/abc040a0-3899-47cf-924e-c5dd88097352

# Carbon ERP

Carbon is a high performance, open-source, single tenant (incomplete) ERP written in Typescript. It allows customers, suppliers, and employees to share a common platform that's easy to integrate with.

Technical highlights/roadmap:

- [x] Full-stack type safety (Database → UI)
- [x] Realtime database subscriptions
- [x] Attribute-based access control (ABAC)
- [x] Row-level security (RLS)
- [x] Composable user groups
- [x] Magic link authentication
- [x] File-based routing
- [ ] Third-party integrations for data
- [ ] Easy-to-use plugin system

Product highlights/roadmap are:

- [x] Search
- [x] Customer and supplier access
- [x] Double-entry accrual accounting
- [ ] Stochastic scheduling/planning
- [ ] Graph-based routing for manufacturing

## Project Status

- [x] Pre-Alpha: Developing foundation
- [ ] Alpha: Heavy feature development and refinement
- [ ] Public Alpha: Ready for use. But go easy on us, there'll be bugs.
- [ ] Public Beta: Stable enough for most non-enterprise use-cases.
- [ ] Public: Production-ready

## Techstack

- [Remix](https://remix.run) – framework
- [Typescript](https://www.typescriptlang.org/) – language
- [Tailwind](https://tailwindcss.com) – styling
- [Radix UI](https://radix-ui.com) - behavior
- [Supabase](https://supabase.com) - database
- [Supabase](https://supabase.com) – auth
- [Redis](https://redis.io) - cache
- [Trigger](https://trigger.dev) - jobs
- [Resend](https://resend.com) – email
- [Vercel](https://vercel.com) – hosting

## Codebase

The monorepo follows the Turborepo convention of grouping packages into one of two folders.

1. `/apps` for applications
2. `/packages` for shared code

### `/apps`

| Package Name | Description     | Local Command |
| ------------ | --------------- | ------------- |
| `carbon`     | ERP Application | `npm run dev` |

### `/packages`

| Package Name           | Description                                                             |
| ---------------------- | ----------------------------------------------------------------------- |
| `eslint-config-carbon` | Shared, extendable eslint configuration for apps and packages           |
| `@carbon/database`     | Database schema, migrations and types                                   |
| `@carbon/documents`    | Transactional PDFs and email templates                                  |
| `@carbon/jest`         | Jest preset configuration shared across apps and packages               |
| `@carbon/logger`       | Shared logger used across apps                                          |
| `@carbon/react`        | Shared web-based UI components                                          |
| `@carbon/redis`        | Redis cache client                                                      |
| `@carbon/tsconfig`     | Shared, extendable tsconfig configuration used across apps and packages |
| `@carbon/utils`        | Shared utility functions used across apps and packages                  |

## Local Development

Make sure that you have [Docker installed](https://docs.docker.com/desktop/install/mac-install/) on your system since this monorepo uses the Docker for local development.

After running the steps below you should be able to access the following apps/containers locally:

| Application     | URL                                                                                                                |
| --------------- | ------------------------------------------------------------------------------------------------------------------ |
| Carbon ERP      | [http://localhost:3000](http://localhost:3000)                                                                     |
| Postgres        | [postgresql://postgres:postgres@localhost:54322/postgres](postgresql://postgres:postgres@localhost:54322/postgres) |
| Supabase Studio | [http://localhost:54323/project/default](http://localhost:54323/project/default)                                   |
| Inbucket        | [http://localhost:54324/monitor](http://localhost:54324/monitor)                                                   |
| Redis           | [redis://localhost:6379](redis://localhost:6379)                                                                   |
| Edge Functions  | [http://localhost:54321/functions/v1/<function-name>](http://localhost:54321/functions/v1/<function-name>)         |

First download and initialize the repository dependencies.

```bash
$ nvm use           # use node v20
$ npm install       # install dependencies
$ npm run db:start  # pull and run the containers
```

Create an `.env` file and copy the contents of `.env.example` file into it

```bash
  cp ./.env.example ./.env
```

<<<<<<< HEAD
Use the output of `npm run db:start` to set the following variables in `.env`:

- SUPABASE_SERVICE_ROLE=[service_role key]
- SUPABASE_ANON_PUBLIC=[anon key]

Then you can run the following:
=======
After you've set the environment variables to the output of `npm run db:start` you can run
>>>>>>> e2b3f236

```bash
$ npm run db:build     # run db migrations and seed script
$ npm run build        # build the packages
```

Finally, start the apps and packages:

```bash
$ npm run dev         # npm run dev in all apps & packages
```

To kill the database containers in a non-recoverable way, you can run:

```bash
$ npm run db:kill   # stop and delete all database containers
```

To restart and reseed the database, you can run:

```bash
$ npm run db:build # runs db:kill, db:start, and setup
```

To run a particular application, use the `-w workspace` flag.

For example, to run test command in the `@carbon/react` package you can run:

```
$ npm run test -w @carbon/react
```<|MERGE_RESOLUTION|>--- conflicted
+++ resolved
@@ -103,16 +103,14 @@
   cp ./.env.example ./.env
 ```
 
-<<<<<<< HEAD
+
 Use the output of `npm run db:start` to set the following variables in `.env`:
 
 - SUPABASE_SERVICE_ROLE=[service_role key]
 - SUPABASE_ANON_PUBLIC=[anon key]
 
 Then you can run the following:
-=======
-After you've set the environment variables to the output of `npm run db:start` you can run
->>>>>>> e2b3f236
+
 
 ```bash
 $ npm run db:build     # run db migrations and seed script
